--- conflicted
+++ resolved
@@ -17,17 +17,10 @@
     """
     Enumeration holding the known `.ts` file headers tag value types in the form of regex expressions.
     """
-<<<<<<< HEAD
     BOOLEAN = re.compile(r"(?:tru|fals)e")
     ANY_CONNECTED_STRING = re.compile(r"\w+")
     INTEGER_NUMBER = re.compile(r"\d+")
-    CLASS_LABEL = re.compile(r"(?:tru|fals)e(?:(?<=true)((?: [^\s]+)+)|(?<=false))")
-=======
-    BOOLEAN = re.compile(r'(?:tru|fals)e')
-    ANY_CONNECTED_STRING = re.compile(r'\w+')
-    INTEGER_NUMBER = re.compile(r'\d+')
-    CLASS_LABEL = re.compile(r'(?:tru|fals)e(?:(?<=true)((?: \S+)+)|(?<=false))')
->>>>>>> 889362ee
+    CLASS_LABEL = re.compile(r"(?:tru|fals)e(?:(?<=true)((?: \S+)+)|(?<=false))")
     # ((?:tru|fals)e)(?(?<=true)((?: \w+)+))(?=\s)
 
 
